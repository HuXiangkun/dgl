"""Data related package."""
from __future__ import absolute_import

from . import citation_graph as citegrh
from . import synthetic_graph as syngrh
from .citation_graph import CoraBinary, CoraGraphDataset, CiteseerGraphDataset, PubmedGraphDataset
from .minigc import *
from .tree import SST, SSTDataset
from .utils import *
from .sbm import SBMMixture
from .reddit import RedditDataset
from .ppi import PPIDataset, LegacyPPIDataset
from .tu import TUDataset, LegacyTUDataset
from .gnn_benckmark import AmazonCoBuyComputerDataset, AmazonCoBuyPhotoDataset, CoauthorPhysicsDataset, \
    CoauthorCSDataset,CoraFullDataset, AmazonCoBuy, Coauthor, CoraFull
from .knowledge_graph import FB15k237Dataset, FB15kDataset, WN18Dataset
from .karate import KarateClubDataset, KarateClub
from .gindt import GINDataset
from .bitcoinotc import BitcoinOTC
<<<<<<< HEAD
from .gdelt import GDELT, GDELTDataset
from .icews18 import ICEWS18
=======
from .gdelt import GDELT
from .icews18 import ICEWS18, ICEWS18Dataset
>>>>>>> 953e1da4
from .qm7b import QM7b, QM7bDataset


def register_data_args(parser):
    parser.add_argument(
        "--dataset",
        type=str,
        required=False,
        help=
        "The input dataset. Can be cora, citeseer, pubmed, syn(synthetic dataset) or reddit"
    )
    syngrh.register_args(parser)


def load_data(args):
    if args.dataset == 'cora':
        return citegrh.load_cora()
    elif args.dataset == 'citeseer':
        return citegrh.load_citeseer()
    elif args.dataset == 'pubmed':
        return citegrh.load_pubmed()
    elif args.dataset == 'syn':
        return syngrh.load_synthetic(args)
    elif args.dataset is not None and args.dataset.startswith('reddit'):
        return RedditDataset(self_loop=('self-loop' in args.dataset))
    else:
        raise ValueError('Unknown dataset: {}'.format(args.dataset))<|MERGE_RESOLUTION|>--- conflicted
+++ resolved
@@ -17,13 +17,8 @@
 from .karate import KarateClubDataset, KarateClub
 from .gindt import GINDataset
 from .bitcoinotc import BitcoinOTC
-<<<<<<< HEAD
 from .gdelt import GDELT, GDELTDataset
-from .icews18 import ICEWS18
-=======
-from .gdelt import GDELT
 from .icews18 import ICEWS18, ICEWS18Dataset
->>>>>>> 953e1da4
 from .qm7b import QM7b, QM7bDataset
 
 
