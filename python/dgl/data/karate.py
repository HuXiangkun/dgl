"""KarateClub Dataset
"""
import numpy as np
import networkx as nx

from .dgl_dataset import DGLDataset
from ..graph import DGLGraph
from ..base import dgl_warning

<<<<<<< HEAD
__all__ = ['KarateClubDataset']
=======
__all__ = ['KarateClubDataset', 'KarateClub']
>>>>>>> 354cb4f9


class KarateClubDataset(DGLDataset):
    """KarateClub dataset.

    Zachary's karate club is a social network of a university
    karate club, described in the paper "An Information Flow
    Model for Conflict and Fission in Small Groups" by Wayne W. Zachary.
    The network became a popular example of community structure in
    networks after its use by Michelle Girvan and Mark Newman in 2002.
    Official website: http://konect.cc/networks/ucidata-zachary/

    Statistics
    ===
    Nodes: 34
    Edges: 156
    Number of Classes: 2
<<<<<<< HEAD

    Returns
    ===
    KarateClubDataset object with two properties:
        graph: A Homogeneous graph contain the graph structure and node labels
        num_classes: number of node classes

=======

    Returns
    ===
    KarateClubDataset object with two properties:
        graph: A Homogeneous graph contain the graph structure and node labels
        num_classes: number of node classes

>>>>>>> 354cb4f9
    Examples
    ===
    >>> data = KarateClubDataset()
    >>> data.num_classes
    2
    >>> g = data.graph
    >>> g.ndata
    {'label': tensor([0, 0, 0, 0, 0, 0, 0, 0, 0, 1, 0, 0, 0, 0, 1, 1, 0, 0, 1, 0, 1, 0, 1, 1,
            1, 1, 1, 1, 1, 1, 1, 1, 1, 1])}
    """
    def __init__(self):
        super(KarateClubDataset, self).__init__(name='karate_club')

    def process(self, root_path):
        kc_graph = nx.karate_club_graph()
        self.label = np.asarray(
            [kc_graph.nodes[i]['club'] != 'Mr. Hi' for i in kc_graph.nodes]).astype(np.int64)
        g = DGLGraph(kc_graph)
        g.ndata['label'] = self.label
        self.graph = g
<<<<<<< HEAD

    @property
    def num_classes(self):
        """Number of classes."""
        return 2
=======
        self.data = [g]
>>>>>>> 354cb4f9

    @property
    def num_classes(self):
        """Number of classes."""
        return 2

    def __getitem__(self, idx):
        assert idx == 0, "This dataset has only one graph"
        return self.graph

    def __len__(self):
<<<<<<< HEAD
        return 1
=======
        return 1


class KarateClub(KarateClubDataset):
    def __init__(self):
        dgl_warning('KarateClub is deprecated, use KarateClubDataset instead.',
                    DeprecationWarning, stacklevel=2)
        super(KarateClub, self).__init__()
>>>>>>> 354cb4f9
<|MERGE_RESOLUTION|>--- conflicted
+++ resolved
@@ -7,11 +7,7 @@
 from ..graph import DGLGraph
 from ..base import dgl_warning
 
-<<<<<<< HEAD
-__all__ = ['KarateClubDataset']
-=======
 __all__ = ['KarateClubDataset', 'KarateClub']
->>>>>>> 354cb4f9
 
 
 class KarateClubDataset(DGLDataset):
@@ -29,23 +25,13 @@
     Nodes: 34
     Edges: 156
     Number of Classes: 2
-<<<<<<< HEAD
 
     Returns
     ===
     KarateClubDataset object with two properties:
-        graph: A Homogeneous graph contain the graph structure and node labels
+        graph: A Homogeneous graph contains the graph structure and node labels
         num_classes: number of node classes
 
-=======
-
-    Returns
-    ===
-    KarateClubDataset object with two properties:
-        graph: A Homogeneous graph contain the graph structure and node labels
-        num_classes: number of node classes
-
->>>>>>> 354cb4f9
     Examples
     ===
     >>> data = KarateClubDataset()
@@ -66,15 +52,7 @@
         g = DGLGraph(kc_graph)
         g.ndata['label'] = self.label
         self.graph = g
-<<<<<<< HEAD
-
-    @property
-    def num_classes(self):
-        """Number of classes."""
-        return 2
-=======
         self.data = [g]
->>>>>>> 354cb4f9
 
     @property
     def num_classes(self):
@@ -86,9 +64,6 @@
         return self.graph
 
     def __len__(self):
-<<<<<<< HEAD
-        return 1
-=======
         return 1
 
 
@@ -97,4 +72,3 @@
         dgl_warning('KarateClub is deprecated, use KarateClubDataset instead.',
                     DeprecationWarning, stacklevel=2)
         super(KarateClub, self).__init__()
->>>>>>> 354cb4f9
